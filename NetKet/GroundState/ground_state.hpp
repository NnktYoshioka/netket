// Copyright 2018 The Simons Foundation, Inc. - All Rights Reserved.
//
// Licensed under the Apache License, Version 2.0 (the "License");
// you may not use this file except in compliance with the License.
// You may obtain a copy of the License at
//
//    http://www.apache.org/licenses/LICENSE-2.0
//
// Unless required by applicable law or agreed to in writing, software
// distributed under the License is distributed on an "AS IS" BASIS,
// WITHOUT WARRANTIES OR CONDITIONS OF ANY KIND, either express or implied.
// See the License for the specific language governing permissions and
// limitations under the License.

#ifndef NETKET_GROUND_STATE_HPP
#define NETKET_GROUND_STATE_HPP

#include <memory>
#include <string>
#include <vector>

#include "Hamiltonian/MatrixWrapper/matrix_wrapper.hpp"
#include "Observable/observable.hpp"
#include "Optimizer/optimizer.hpp"

#include "imaginary_time.hpp"
#include "variational_montecarlo.hpp"
#include "exact_diagonalization.hpp"

namespace netket {

  class GroundState {
  public:
    explicit GroundState(const json &pars) {
      std::string method_name;

      if (FieldExists(pars, "GroundState")) {
        method_name = FieldVal(pars["GroundState"], "Method", "GroundState");
      } else if (FieldExists(pars, "Learning")) {
        method_name = FieldVal(pars["Learning"], "Method", "Learning");
        // DEPRECATED (to remove for v2.0.0)
        WarningMessage()
          << "Use of the Learning section is "
          "deprecated.\n Please use the dedicated GroundState section.\n";
      } else {
        std::stringstream s;
        s << "The GroundState section has not been specified.\n";
        throw InvalidInputError(s.str());
      }

      Graph graph(pars);
      Hamiltonian hamiltonian(graph, pars);

      if (method_name == "Gd" || method_name == "Sr") {
        using MachineType = Machine<std::complex<double>>;
        MachineType machine(graph, hamiltonian, pars);

        Sampler<MachineType> sampler(graph, hamiltonian, machine, pars);
        Optimizer optimizer(pars);

        VariationalMonteCarlo vmc(hamiltonian, sampler, optimizer, pars);
        vmc.Run();

<<<<<<< HEAD
      } else if (method_name == "ImaginaryTimePropagation") {
        auto observables = Observable::FromJson(hamiltonian.GetHilbert(), pars);
=======
    } else if (method_name == "ImaginaryTimePropagation") {
      int size;
      MPI_Comm_size(MPI_COMM_WORLD, &size);
      if (size > 1) {
        throw InvalidInputError(
            "Imaginary time propagation method currently only supports a "
            "single MPI process.");
      }

      auto observables = Observable::FromJson(hamiltonian.GetHilbert(), pars);
>>>>>>> 4e805a82

        const auto pars_gs = FieldVal(pars, "GroundState");
        auto driver = ImaginaryTimePropagation::FromJson(hamiltonian,
							 observables, pars_gs);

        // Start with random initial vector
        Eigen::VectorXcd initial =
          Eigen::VectorXcd::Random(driver.GetDimension());
        initial.normalize();

        driver.Run(initial);

      } else if (method_name == "Ed") {
        std::vector<double> eigs = eigenvalues_lanczos(hamiltonian);

        std::string file_base = FieldVal(pars["GroundState"], "OutputFile");
        std::string file_name = file_base + std::string(".log");
        std::ofstream file_ed(file_name);
        json j(eigs);
        file_ed << j << std::endl;
        file_ed.close();

      } else {
        std::stringstream s;
        s << "Unknown GroundState method: " << method_name;
        throw InvalidInputError(s.str());
      }
    }
  };

}  // namespace netket

#endif<|MERGE_RESOLUTION|>--- conflicted
+++ resolved
@@ -61,21 +61,17 @@
         VariationalMonteCarlo vmc(hamiltonian, sampler, optimizer, pars);
         vmc.Run();
 
-<<<<<<< HEAD
-      } else if (method_name == "ImaginaryTimePropagation") {
-        auto observables = Observable::FromJson(hamiltonian.GetHilbert(), pars);
-=======
+
     } else if (method_name == "ImaginaryTimePropagation") {
-      int size;
-      MPI_Comm_size(MPI_COMM_WORLD, &size);
-      if (size > 1) {
-        throw InvalidInputError(
+        int size;
+        MPI_Comm_size(MPI_COMM_WORLD, &size);
+        if (size > 1) {
+          throw InvalidInputError(
             "Imaginary time propagation method currently only supports a "
             "single MPI process.");
-      }
+        }
 
-      auto observables = Observable::FromJson(hamiltonian.GetHilbert(), pars);
->>>>>>> 4e805a82
+        auto observables = Observable::FromJson(hamiltonian.GetHilbert(), pars);
 
         const auto pars_gs = FieldVal(pars, "GroundState");
         auto driver = ImaginaryTimePropagation::FromJson(hamiltonian,
