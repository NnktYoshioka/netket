--- conflicted
+++ resolved
@@ -150,15 +150,7 @@
             bool use_cholesky) {
     npar_ = psi_.Npar();
 
-<<<<<<< HEAD
-    if (is_holomorphic_) {
-      opt_.Init(Eigen::VectorXcd(npar_));
-    } else {
-      opt_.Init(Eigen::VectorXd(npar_));
-    }
-=======
     opt_.Init(npar_, psi_.IsHolomorphic());
->>>>>>> 37b6b303
 
     grad_.resize(npar_);
     Okmean_.resize(npar_);
@@ -369,19 +361,7 @@
       deltap = grad_;
     }
 
-<<<<<<< HEAD
-    if (is_holomorphic_) {
-      opt_.Update(deltap, pars);
-    } else {
-      Eigen::VectorXd deltap_real = deltap.real();
-      Eigen::VectorXd parst = pars.real();
-      opt_.Update(deltap, parst);
-      pars.real() = parst;
-    }
-
-=======
     opt_.Update(deltap, pars);
->>>>>>> 37b6b303
     SendToAll(pars);
 
     psi_.SetParameters(pars);
